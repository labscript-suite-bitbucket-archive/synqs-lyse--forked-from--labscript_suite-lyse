from __future__ import division, unicode_literals, print_function, absolute_import  # Ease the transition to Python 3

# stdlib imports

import os
import sys
import socket
import logging
import threading
import signal
import subprocess
import time
import traceback
import pprint
import ast

# Turn on our error catching for all subsequent imports
import labscript_utils.excepthook


# 3rd party imports:

import numpy as np
import labscript_utils.h5_lock
import h5py
import pandas

try:
    from labscript_utils import check_version
except ImportError:
    raise ImportError('Require labscript_utils > 2.1.0')

check_version('qtutils', '2.1.0', '3.0.0')

import zprocess.locking
from zprocess import ZMQServer

from labscript_utils.labconfig import LabConfig, config_prefix
from labscript_utils.setup_logging import setup_logging
from labscript_utils.qtwidgets.headerview_with_widgets import HorizontalHeaderViewWithWidgets
import labscript_utils.shared_drive as shared_drive

from lyse.dataframe_utilities import (concat_with_padding,
                                      get_dataframe_from_shot,
                                      replace_with_padding)

from qtutils.qt import QtCore, QtGui, QtWidgets
from qtutils.qt.QtCore import pyqtSignal as Signal
from qtutils import inmain_decorator, inmain, UiLoader, DisconnectContextManager
from qtutils.outputbox import OutputBox
from qtutils.auto_scroll_to_end import set_auto_scroll_to_end
import qtutils.icons

from labscript_utils import PY2
if PY2:
    str = unicode
    import Queue as queue
else:
    import queue

# Set working directory to lyse folder, resolving symlinks
lyse_dir = os.path.dirname(os.path.realpath(__file__))
os.chdir(lyse_dir)

# Set a meaningful name for zprocess.locking's client id:
zprocess.locking.set_client_process_name('lyse')


def set_win_appusermodel(window_id):
    from labscript_utils.winshell import set_appusermodel, appids, app_descriptions
    icon_path = os.path.abspath('lyse.ico')
    executable = sys.executable.lower()
    if not executable.endswith('w.exe'):
        executable = executable.replace('.exe', 'w.exe')
    relaunch_command = executable + ' ' + os.path.abspath(__file__.replace('.pyc', '.py'))
    relaunch_display_name = app_descriptions['lyse']
    set_appusermodel(window_id, appids['lyse'], icon_path, relaunch_command, relaunch_display_name)


@inmain_decorator()
def error_dialog(message):
    QtWidgets.QMessageBox.warning(app.ui, 'lyse', message)


@inmain_decorator()
def question_dialog(message):
    reply = QtWidgets.QMessageBox.question(app.ui, 'lyse', message,
                                       QtWidgets.QMessageBox.Yes | QtWidgets.QMessageBox.No)
    return (reply == QtWidgets.QMessageBox.Yes)


def scientific_notation(x, sigfigs=4, mode='eng'):
    """Returns a unicode string of the float f in scientific notation"""

    times = u'\u00d7'
    thinspace = u'\u2009'
    hairspace = u'\u200a'
    sups = {u'-': u'\u207b',
            u'0': u'\u2070',
            u'1': u'\xb9',
            u'2': u'\xb2',
            u'3': u'\xb3',
            u'4': u'\u2074',
            u'5': u'\u2075',
            u'6': u'\u2076',
            u'7': u'\u2077',
            u'8': u'\u2078',
            u'9': u'\u2079'}

    prefixes = {
        -24: u"y",
        -21: u"z",
        -18: u"a",
        -15: u"f",
        -12: u"p",
        -9: u"n",
        -6: u"\u03bc",
        -3: u"m",
        0: u"",
        3: u"k",
        6: u"M",
        9: u"G",
        12: u"T",
        15: u"P",
        18: u"E",
        21: u"Z",
        24: u"Y"
    }

    if not isinstance(x, float):
        raise TypeError('x must be floating point number')
    if np.isnan(x) or np.isinf(x):
        return str(x)
    if x != 0:
        exponent = int(np.floor(np.log10(np.abs(x))))
        # Only multiples of 10^3
        exponent = int(np.floor(exponent / 3) * 3)
    else:
        exponent = 0

    significand = x / 10 ** exponent
    pre_decimal, post_decimal = divmod(significand, 1)
    digits = sigfigs - len(str(int(pre_decimal)))
    significand = round(significand, digits)
    result = str(significand)
    if exponent:
        if mode == 'exponential':
            superscript = ''.join(sups.get(char, char) for char in str(exponent))
            result += thinspace + times + thinspace + '10' + superscript
        elif mode == 'eng':
            try:
                # If our number has an SI prefix then use it
                prefix = prefixes[exponent]
                result += hairspace + prefix
            except KeyError:
                # Otherwise display in scientific notation
                superscript = ''.join(sups.get(char, char) for char in str(exponent))
                result += thinspace + times + thinspace + '10' + superscript
    return result


def get_screen_geometry():
    """Return the a list of the geometries of each screen: each a tuple of
    left, top, width and height"""
    geoms = []
    desktop = qapplication.desktop()
    for i in range(desktop.screenCount()):
        sg = desktop.screenGeometry(i)
        geoms.append((sg.left(), sg.top(), sg.width(), sg.height()))
    return geoms


class WebServer(ZMQServer):

    def handler(self, request_data):
        logger.info('WebServer request: %s' % str(request_data))
        if request_data == 'hello':
            return 'hello'
        elif request_data == 'get dataframe':
            # convert_objects() picks fixed datatypes for columns that are
            # compatible with fixed datatypes, dramatically speeding up
            # pickling. But we don't impose fixed datatypes earlier than now
            # because the user is free to use mixed datatypes in a column, and
            # we won't want to prevent values of a different type being added
            # in the future. All kwargs False because we don't want to coerce
            # strings to numbers or anything - just choose the correct
            # datatype for columns that are already a single datatype:
            return app.filebox.shots_model.dataframe.convert_objects(
                       convert_dates=False, convert_numeric=False, convert_timedeltas=False)
        elif isinstance(request_data, dict):
            if 'filepath' in request_data:
                h5_filepath = shared_drive.path_to_local(request_data['filepath'])
                if isinstance(h5_filepath, bytes):
                    h5_filepath = h5_filepath.decode('utf8')
                if not isinstance(h5_filepath, str):
                    raise AssertionError(str(type(h5_filepath)) + ' is not str or bytes')
                app.filebox.incoming_queue.put(h5_filepath)
                return 'added successfully'
        return ("error: operation not supported. Recognised requests are:\n "
                "'get dataframe'\n 'hello'\n {'filepath': <some_h5_filepath>}")


class LyseMainWindow(QtWidgets.QMainWindow):
    # A signal to show that the window is shown and painted.
    firstPaint = Signal()

    # A signal for when the window manager has created a new window for this widget:
    newWindow = Signal(int)

    def __init__(self, *args, **kwargs):
        QtWidgets.QMainWindow.__init__(self, *args, **kwargs)
        self._previously_painted = False

    def closeEvent(self, event):
        if app.on_close_event():
            return QtWidgets.QMainWindow.closeEvent(self, event)
        else:
            event.ignore()

    def event(self, event):
        result = QtWidgets.QMainWindow.event(self, event)
        if event.type() == QtCore.QEvent.WinIdChange:
            self.newWindow.emit(self.effectiveWinId())
        return result

    def paintEvent(self, event):
        result = QtWidgets.QMainWindow.paintEvent(self, event)
        if not self._previously_painted:
            self._previously_painted = True
            self.firstPaint.emit()
        return result


class AnalysisRoutine(object):

    def __init__(self, filepath, model, output_box_port, checked=QtCore.Qt.Checked):
        self.filepath = filepath
        self.shortname = os.path.basename(self.filepath)
        self.model = model
        self.output_box_port = output_box_port
        
        self.COL_ACTIVE = RoutineBox.COL_ACTIVE
        self.COL_STATUS = RoutineBox.COL_STATUS
        self.COL_NAME = RoutineBox.COL_NAME
        self.ROLE_FULLPATH = RoutineBox.ROLE_FULLPATH
        
        self.error = False
        self.done = False
        
        self.to_worker, self.from_worker, self.worker = self.start_worker()
        
        # Make a row to put into the model:
        active_item =  QtGui.QStandardItem()
        active_item.setCheckable(True)
        active_item.setCheckState(checked)
        info_item = QtGui.QStandardItem()
        name_item = QtGui.QStandardItem(self.shortname)
        name_item.setToolTip(self.filepath)
        name_item.setData(self.filepath, self.ROLE_FULLPATH)
        self.model.appendRow([active_item, info_item, name_item])
            
        self.exiting = False
        
    def start_worker(self):
        # Start a worker process for this analysis routine:
        child_handles = zprocess.subprocess_with_queues('analysis_subprocess.py', self.output_box_port)
        to_worker, from_worker, worker = child_handles
        # Tell the worker what script it with be executing:
        to_worker.put(self.filepath)
        return to_worker, from_worker, worker
        
    def do_analysis(self, filepath):
        self.to_worker.put(['analyse', filepath])
        signal, data = self.from_worker.get()
        if signal == 'error':
            return False, data
        elif signal == 'done':
            return True, data
        else:
            raise ValueError('invalid signal %s'%str(signal))
        
    @inmain_decorator()
    def set_status(self, status):
        index = self.get_row_index()
        if index is None:
            # Yelp, we've just been deleted. Nothing to do here.
            return
        status_item = self.model.item(index, self.COL_STATUS)
        if status == 'done':
            status_item.setIcon(QtGui.QIcon(':/qtutils/fugue/tick'))
            self.done = True
            self.error = False
        elif status == 'working':
            status_item.setIcon(QtGui.QIcon(':/qtutils/fugue/hourglass'))
            self.done = False
            self.error = False
        elif status == 'error':
            status_item.setIcon(QtGui.QIcon(':/qtutils/fugue/exclamation'))
            self.error = True
            self.done = False
        elif status == 'clear':
            status_item.setData(None, QtCore.Qt.DecorationRole)
            self.done = False
            self.error = False
        else:
            raise ValueError(status)
        
    @inmain_decorator()
    def enabled(self):
        index = self.get_row_index()
        if index is None:
            # Yelp, we've just been deleted.
            return False
        enabled_item = self.model.item(index, self.COL_ACTIVE)
        return (enabled_item.checkState() == QtCore.Qt.Checked)
        
    def get_row_index(self):
        """Returns the row index for this routine's row in the model"""
        for row in range(self.model.rowCount()):
            name_item = self.model.item(row, self.COL_NAME)
            fullpath = name_item.data(self.ROLE_FULLPATH)
            if fullpath == self.filepath:
                return row

    def restart(self):
        # TODO set status to 'restarting' or an icon or something, and gray out the item?
        self.end_child(restart=True)
        
    def remove(self):
        """End the child process and remove from the treeview"""
        self.end_child()
        index = self.get_row_index()
        if index is None:
            # Already gone
            return
        self.model.removeRow(index)
         
    def end_child(self, restart=False):
        self.to_worker.put(['quit',None])
        timeout_time = time.time() + 2
        self.exiting = True
        QtCore.QTimer.singleShot(50,
            lambda: self.check_child_exited(self.worker, timeout_time, kill=False, restart=restart))

    def check_child_exited(self, worker, timeout_time, kill=False, restart=False):
        worker.poll()
        if worker.returncode is None and time.time() < timeout_time:
            QtCore.QTimer.singleShot(50,
                lambda: self.check_child_exited(worker, timeout_time, kill, restart))
            return
        elif worker.returncode is None:
            if not kill:
                worker.terminate()
                app.output_box.output('%s worker not responding.\n'%self.shortname)
                timeout_time = time.time() + 2
                QtCore.QTimer.singleShot(50,
                    lambda: self.check_child_exited(worker, timeout_time, kill=True, restart=restart))
                return
            else:
                worker.kill()
                app.output_box.output('%s worker killed\n'%self.shortname, red=True)
        elif kill:
            app.output_box.output('%s worker terminated\n'%self.shortname, red=True)
        else:
            app.output_box.output('%s worker exited cleanly\n'%self.shortname)
        
        if restart:
            self.to_worker, self.from_worker, self.worker = self.start_worker()
            app.output_box.output('%s worker restarted\n'%self.shortname)
        self.exiting = False


class TreeView(QtWidgets.QTreeView):
    leftClicked = Signal(QtCore.QModelIndex)
    doubleLeftClicked = Signal(QtCore.QModelIndex)
    """A QTreeView that emits a custom signal leftClicked(index) after a left
    click on a valid index, and doubleLeftClicked(index) (in addition) on
    double click."""

    def __init__(self, *args):
        QtWidgets.QTreeView.__init__(self, *args)
        self._pressed_index = None
        self._double_click = False

    def mousePressEvent(self, event):
        result = QtWidgets.QTreeView.mousePressEvent(self, event)
        index = self.indexAt(event.pos())
        if event.button() == QtCore.Qt.LeftButton and index.isValid():
            self._pressed_index = self.indexAt(event.pos())
        return result

    def leaveEvent(self, event):
        result = QtWidgets.QTreeView.leaveEvent(self, event)
        self._pressed_index = None
        self._double_click = False
        return result

    def mouseDoubleClickEvent(self, event):
        # Ensure our left click event occurs regardless of whether it is the
        # second click in a double click or not
        result = QtWidgets.QTreeView.mouseDoubleClickEvent(self, event)
        index = self.indexAt(event.pos())
        if event.button() == QtCore.Qt.LeftButton and index.isValid():
            self._pressed_index = self.indexAt(event.pos())
            self._double_click = True
        return result

    def mouseReleaseEvent(self, event):
        result = QtWidgets.QTreeView.mouseReleaseEvent(self, event)
        index = self.indexAt(event.pos())
        if event.button() == QtCore.Qt.LeftButton and index.isValid() and index == self._pressed_index:
            self.leftClicked.emit(index)
            if self._double_click:
                self.doubleLeftClicked.emit(index)
        self._pressed_index = None
        self._double_click = False
        return result

        
class RoutineBox(object):
    
    COL_ACTIVE = 0
    COL_STATUS = 1
    COL_NAME = 2
    ROLE_FULLPATH = QtCore.Qt.UserRole + 1
    # This data (stored in the name item) does not necessarily match
    # the position in the model. It will be set just
    # prior to sort() being called with this role as the sort data.
    # This is how we will reorder the model's rows instead of
    # using remove/insert.
    ROLE_SORTINDEX = QtCore.Qt.UserRole + 2
    
    def __init__(self, container, exp_config, filebox, from_filebox, to_filebox, output_box_port, multishot=False):
        self.multishot = multishot
        self.filebox = filebox
        self.exp_config = exp_config
        self.from_filebox = from_filebox
        self.to_filebox = to_filebox
        self.output_box_port = output_box_port
        
        self.logger = logging.getLogger('lyse.RoutineBox.%s'%('multishot' if multishot else 'singleshot'))  
        
        loader = UiLoader()
        loader.registerCustomWidget(TreeView)
        self.ui = loader.load('routinebox.ui')
        container.addWidget(self.ui)

        if multishot:
            self.ui.groupBox.setTitle('Multishot routines')
        else:
            self.ui.groupBox.setTitle('Singleshot routines')

        self.model = UneditableModel()
        self.header = HorizontalHeaderViewWithWidgets(self.model)
        self.ui.treeView.setHeader(self.header)
        self.ui.treeView.setModel(self.model)
        
        active_item = QtGui.QStandardItem()
        active_item.setToolTip('Whether the analysis routine should run')
        status_item = QtGui.QStandardItem()
        status_item.setIcon(QtGui.QIcon(':qtutils/fugue/information'))
        status_item.setToolTip('The status of this analyis routine\'s execution')
        name_item = QtGui.QStandardItem('name')
        name_item.setToolTip('The name of the python script for the analysis routine')

        self.select_all_checkbox = QtWidgets.QCheckBox()
        self.select_all_checkbox.setToolTip('whether the analysis routine should run')
        self.header.setWidget(self.COL_ACTIVE, self.select_all_checkbox)
        self.header.setStretchLastSection(True)
        self.select_all_checkbox.setTristate(False)
        
        self.model.setHorizontalHeaderItem(self.COL_ACTIVE, active_item)
        self.model.setHorizontalHeaderItem(self.COL_STATUS, status_item)
        self.model.setHorizontalHeaderItem(self.COL_NAME, name_item)
        self.model.setSortRole(self.ROLE_SORTINDEX)
        
        self.ui.treeView.resizeColumnToContents(self.COL_ACTIVE)
        self.ui.treeView.resizeColumnToContents(self.COL_STATUS)
        self.ui.treeView.setColumnWidth(self.COL_NAME, 200)
        
        self.ui.treeView.setContextMenuPolicy(QtCore.Qt.CustomContextMenu)
        # Make the actions for the context menu:
        self.action_set_selected_active = QtWidgets.QAction(
            QtGui.QIcon(':qtutils/fugue/ui-check-box'), 'set selected routines active',  self.ui)
        self.action_set_selected_inactive = QtWidgets.QAction(
            QtGui.QIcon(':qtutils/fugue/ui-check-box-uncheck'), 'set selected routines inactive',  self.ui)
        self.action_restart_selected = QtWidgets.QAction(
            QtGui.QIcon(':qtutils/fugue/arrow-circle'), 'restart worker process for selected routines',  self.ui)
        self.action_remove_selected = QtWidgets.QAction(
            QtGui.QIcon(':qtutils/fugue/minus'), 'Remove selected routines',  self.ui)
        self.last_opened_routine_folder = self.exp_config.get('paths', 'analysislib')
        
        self.routines = []
        
        self.connect_signals()

        self.analysis = threading.Thread(target = self.analysis_loop)
        self.analysis.daemon = True
        self.analysis.start()
        
    def connect_signals(self):
        self.ui.toolButton_add_routines.clicked.connect(self.on_add_routines_clicked)
        self.ui.toolButton_remove_routines.clicked.connect(self.on_remove_selection)
        self.model.itemChanged.connect(self.on_model_item_changed)
        self.ui.treeView.doubleLeftClicked.connect(self.on_treeview_double_left_clicked)
        # A context manager with which we can temporarily disconnect the above connection.
        self.model_item_changed_disconnected = DisconnectContextManager(
            self.model.itemChanged, self.on_model_item_changed)
        self.select_all_checkbox.stateChanged.connect(self.on_select_all_state_changed)
        self.select_all_checkbox_state_changed_disconnected = DisconnectContextManager(
            self.select_all_checkbox.stateChanged, self.on_select_all_state_changed)
        self.ui.treeView.customContextMenuRequested.connect(self.on_treeView_context_menu_requested)
        self.action_set_selected_active.triggered.connect(
            lambda: self.on_set_selected_triggered(QtCore.Qt.Checked))
        self.action_set_selected_inactive.triggered.connect(
            lambda: self.on_set_selected_triggered(QtCore.Qt.Unchecked))
        self.action_restart_selected.triggered.connect(self.on_restart_selected_triggered)
        self.action_remove_selected.triggered.connect(self.on_remove_selection)
        self.ui.toolButton_move_to_top.clicked.connect(self.on_move_to_top_clicked)
        self.ui.toolButton_move_up.clicked.connect(self.on_move_up_clicked)
        self.ui.toolButton_move_down.clicked.connect(self.on_move_down_clicked)
        self.ui.toolButton_move_to_bottom.clicked.connect(self.on_move_to_bottom_clicked)

    def on_add_routines_clicked(self):
        routine_files = QtWidgets.QFileDialog.getOpenFileNames(self.ui,
                                                           'Select analysis routines',
                                                           self.last_opened_routine_folder,
                                                           "Python scripts (*.py)")
        if type(routine_files) is tuple:
            routine_files, _ = routine_files

        if not routine_files:
            # User cancelled selection
            return
        # Convert to standard platform specific path, otherwise Qt likes forward slashes:
        routine_files = [os.path.abspath(routine_file) for routine_file in routine_files]

        # Save the containing folder for use next time we open the dialog box:
        self.last_opened_routine_folder = os.path.dirname(routine_files[0])
        self.add_routines([(routine_file, QtCore.Qt.Checked) for routine_file in routine_files])

    def add_routines(self, routine_files, clear_existing=False):
        """Add routines to the routine box, where routine_files is a list of
        tuples containing the filepath and whether the routine is enabled or
        not when it is added. if clear_existing == True, then any existing
        analysis routines will be cleared before the new ones are added."""
        if clear_existing:
            for routine in self.routines[:]:
                routine.remove()
                self.routines.remove(routine)

        # Queue the files to be opened:
        for filepath, checked in routine_files:
            if filepath in [routine.filepath for routine in self.routines]:
                app.output_box.output('Warning: Ignoring duplicate analysis routine %s\n'%filepath, red=True)
                continue
            routine = AnalysisRoutine(filepath, self.model, self.output_box_port, checked)
            self.routines.append(routine)
        self.update_select_all_checkstate()
        
    def on_treeview_double_left_clicked(self, index):
        # If double clicking on the the name item, open
        # the routine in the specified text editor:
        if index.column() != self.COL_NAME:
            return
        name_item = self.model.item(index.row(), self.COL_NAME)
        routine_filepath = name_item.data(self.ROLE_FULLPATH)
        # get path to text editor
        editor_path = self.exp_config.get('programs', 'text_editor')
        editor_args = self.exp_config.get('programs', 'text_editor_arguments')
        # Get the current labscript file:
        if not editor_path:
            error_dialog("No editor specified in the labconfig.")
        if '{file}' in editor_args:
            # Split the args on spaces into a list, replacing {file} with the labscript file
            editor_args = [arg if arg != '{file}' else routine_filepath for arg in editor_args.split()]
        else:
            # Otherwise if {file} isn't already in there, append it to the other args:
            editor_args = [routine_filepath] + editor_args.split()
        try:
            subprocess.Popen([editor_path] + editor_args)
        except Exception as e:
            error_dialog("Unable to launch text editor specified in %s. Error was: %s" %
                         (self.exp_config.config_path, str(e)))
                         
    def on_remove_selection(self):
        self.remove_selection()

    def remove_selection(self, confirm=True):
        selected_indexes = self.ui.treeView.selectedIndexes()
        selected_rows = set(index.row() for index in selected_indexes)
        if not selected_rows:
            return
        if confirm and not question_dialog("Remove %d routines?" % len(selected_rows)):
            return
        name_items = [self.model.item(row, self.COL_NAME) for row in selected_rows]
        filepaths = [item.data(self.ROLE_FULLPATH) for item in name_items]
        for routine in self.routines[:]:
            if routine.filepath in filepaths:
                routine.remove()
                self.routines.remove(routine)
        self.update_select_all_checkstate()
        
    def on_model_item_changed(self, item):
        if item.column() == self.COL_ACTIVE:
            self.update_select_all_checkstate()
        
    def on_select_all_state_changed(self, state):
        with self.select_all_checkbox_state_changed_disconnected:
            # Do not allow a switch *to* a partially checked state:
            self.select_all_checkbox.setTristate(False)
        state = self.select_all_checkbox.checkState()
        with self.model_item_changed_disconnected:
            for row in range(self.model.rowCount()):
                active_item = self.model.item(row, self.COL_ACTIVE)
                active_item.setCheckState(state)
        
    def on_treeView_context_menu_requested(self, point):
        menu = QtWidgets.QMenu(self.ui.treeView)
        menu.addAction(self.action_set_selected_active)
        menu.addAction(self.action_set_selected_inactive)
        menu.addAction(self.action_restart_selected)
        menu.addAction(self.action_remove_selected)
        menu.exec_(QtGui.QCursor.pos())
        
    def on_set_selected_triggered(self, active):
        selected_indexes = self.ui.treeView.selectedIndexes()
        selected_rows = set(index.row() for index in selected_indexes)
        for row in selected_rows:
            active_item = self.model.item(row, self.COL_ACTIVE)
            active_item.setCheckState(active)
        self.update_select_all_checkstate()

    def on_move_to_top_clicked(self):
        selected_indexes = self.ui.treeView.selectedIndexes()
        selected_rows = set(index.row() for index in selected_indexes)
        n = self.model.rowCount()
        i_selected = 0
        i_unselected = len(selected_rows)
        order = []
        for i in range(n):
            if i in selected_rows:
                order.append(i_selected)
                i_selected += 1
            else:
                order.append(i_unselected)
                i_unselected += 1
        self.reorder(order)
        
    def on_move_up_clicked(self):
        selected_indexes = self.ui.treeView.selectedIndexes()
        selected_rows = set(index.row() for index in selected_indexes)
        n = self.model.rowCount()
        order = []
        last_unselected_index = None
        for i in range(n):
            if i in selected_rows:
                if last_unselected_index is None:
                    order.append(i)
                else:
                    order.append(i - 1)
                    order[last_unselected_index] += 1
            else:
                last_unselected_index = i
                order.append(i)
        self.reorder(order)
        
    def on_move_down_clicked(self):
        selected_indexes = self.ui.treeView.selectedIndexes()
        selected_rows = set(index.row() for index in selected_indexes)
        n = self.model.rowCount()
        order = []
        last_unselected_index = None
        for i in reversed(range(n)):
            if i in selected_rows:
                if last_unselected_index is None:
                    order.insert(0, i)
                else:
                    order.insert(0, i + 1)
                    order[last_unselected_index - n] -= 1
            else:
                last_unselected_index = i
                order.insert(0, i)
        self.reorder(order)
        
    def on_move_to_bottom_clicked(self):
        selected_indexes = self.ui.treeView.selectedIndexes()
        selected_rows = set(index.row() for index in selected_indexes)
        n = self.model.rowCount()
        i_selected = n - len(selected_rows)
        i_unselected = 0
        order = []
        for i in range(n):
            if i in selected_rows:
                order.append(i_selected)
                i_selected += 1
            else:
                order.append(i_unselected)
                i_unselected += 1
        self.reorder(order)
        
    def on_restart_selected_triggered(self):
        selected_indexes = self.ui.treeView.selectedIndexes()
        selected_rows = set(index.row() for index in selected_indexes)
        name_items = [self.model.item(row, self.COL_NAME) for row in selected_rows]
        filepaths = [item.data(self.ROLE_FULLPATH) for item in name_items]
        for routine in self.routines:
            if routine.filepath in filepaths:
                routine.restart()
        self.update_select_all_checkstate()
       
    def analysis_loop(self):
        while True:
            filepath = self.from_filebox.get()
            if self.multishot:
                assert filepath is None
                # TODO: get the filepath of the output h5 file: 
                # filepath = self.filechooserentry.get_text()
            self.logger.info('got a file to process: %s'%filepath)
            self.do_analysis(filepath)
    
    def todo(self):
        """How many analysis routines are not done?"""
        return len([r for r in self.routines if r.enabled() and not r.done])
        
    def do_analysis(self, filepath):
        """Run all analysis routines once on the given filepath,
        which is a shot file if we are a singleshot routine box"""
        for routine in self.routines:
            routine.set_status('clear')
        remaining = self.todo()
        error = False
        updated_data = {}
        while remaining:
            self.logger.debug('%d routines left to do'%remaining)
            for routine in self.routines:
                if routine.enabled() and not routine.done:
                    break
            else:
                routine = None
            if routine is not None:
                self.logger.info('running analysis routine %s'%routine.shortname)
                routine.set_status('working')
                success, updated_data = routine.do_analysis(filepath)
                if success:
                    routine.set_status('done')
                    self.logger.debug('success')
                else:
                    routine.set_status('error')
                    self.logger.debug('failure')
                    error = True
                    break
            # Race conditions here, but it's only for reporting percent done
            # so it doesn't matter if it's wrong briefly:
            remaining = self.todo()
            total = len([r for r in self.routines if r.enabled()])
            done = total - remaining
            try:
                status_percent = 100*float(done)/(remaining + done)
            except ZeroDivisionError:
                # All routines got deleted mid-analysis, we're done here:
                status_percent = 100.0
            self.to_filebox.put(['progress', status_percent, updated_data])
        if error:
            self.to_filebox.put(['error', None, updated_data])
        else:
            self.to_filebox.put(['done', 100.0, {}])
        self.logger.debug('completed analysis of %s'%filepath)
            
    def reorder(self, order):
        assert len(order) == len(set(order)), 'ordering contains non-unique elements'
        # Apply the reordering to the liststore:
        for old_index, new_index in enumerate(order):
            name_item = self.model.item(old_index, self.COL_NAME)
            name_item.setData(new_index, self.ROLE_SORTINDEX)
        self.ui.treeView.sortByColumn(self.COL_NAME, QtCore.Qt.AscendingOrder)
        # Apply new order to our list of routines too:
        self.routines = [self.routines[order.index(i)] for i in range(len(order))]

    def update_select_all_checkstate(self):
        with self.select_all_checkbox_state_changed_disconnected:
            all_states = []
            for row in range(self.model.rowCount()):
                active_item = self.model.item(row, self.COL_ACTIVE)
                all_states.append(active_item.checkState())
            if all(state == QtCore.Qt.Checked for state in all_states):
                self.select_all_checkbox.setCheckState(QtCore.Qt.Checked)
            elif all(state == QtCore.Qt.Unchecked for state in all_states):
                self.select_all_checkbox.setCheckState(QtCore.Qt.Unchecked)
            else:
                self.select_all_checkbox.setCheckState(QtCore.Qt.PartiallyChecked)
                
   # TESTING ONLY REMOVE IN PRODUCTION
    def queue_dummy_routines(self):
        folder = os.path.abspath('test_routines')
        for filepath in ['hello.py', 'test.py']:
            routine = AnalysisRoutine(os.path.join(folder, filepath), self.model, self.output_box_port)
            self.routines.append(routine)
        self.update_select_all_checkstate()


class EditColumnsDialog(QtWidgets.QDialog):
    # A signal for when the window manager has created a new window for this widget:
    newWindow = Signal(int)
    close_signal = Signal()

    def __init__(self):
        QtWidgets.QDialog.__init__(self, None, QtCore.Qt.WindowSystemMenuHint | QtCore.Qt.WindowTitleHint)

    def event(self, event):
        result = QtWidgets.QDialog.event(self, event)
        if event.type() == QtCore.QEvent.WinIdChange:
            self.newWindow.emit(self.effectiveWinId())
        return result

    def closeEvent(self, event):
        self.close_signal.emit()
        event.ignore()


class EditColumns(object):
    ROLE_SORT_DATA = QtCore.Qt.UserRole + 1
    COL_VISIBLE = 0
    COL_NAME = 1

    def __init__(self, filebox, column_names, columns_visible):
        self.filebox = filebox
        self.column_names = column_names.copy()
        self.columns_visible = columns_visible.copy()
        self.old_columns_visible = columns_visible.copy()

        loader = UiLoader()
        self.ui = loader.load('edit_columns.ui', EditColumnsDialog())

        self.model = UneditableModel()
        self.header = HorizontalHeaderViewWithWidgets(self.model)
        self.select_all_checkbox = QtWidgets.QCheckBox()
        self.select_all_checkbox.setTristate(False)
        self.ui.treeView.setHeader(self.header)
        self.proxy_model = QtCore.QSortFilterProxyModel()
        self.proxy_model.setSourceModel(self.model)
        self.proxy_model.setFilterCaseSensitivity(QtCore.Qt.CaseInsensitive)
        self.proxy_model.setFilterKeyColumn(self.COL_NAME)
        self.ui.treeView.setSortingEnabled(True)
        self.header.setStretchLastSection(True)
        self.proxy_model.setSortRole(self.ROLE_SORT_DATA)
        self.ui.treeView.setModel(self.proxy_model)
        self.ui.setWindowModality(QtCore.Qt.ApplicationModal)

        self.ui.treeView.setContextMenuPolicy(QtCore.Qt.CustomContextMenu)
        # Make the actions for the context menu:
        self.action_set_selected_visible = QtWidgets.QAction(
            QtGui.QIcon(':qtutils/fugue/ui-check-box'), 'Show selected columns',  self.ui)
        self.action_set_selected_hidden = QtWidgets.QAction(
            QtGui.QIcon(':qtutils/fugue/ui-check-box-uncheck'), 'Hide selected columns',  self.ui)

        self.connect_signals()
        self.populate_model(column_names, self.columns_visible)

    def connect_signals(self):
        if os.name == 'nt':
            self.ui.newWindow.connect(set_win_appusermodel)
        self.ui.close_signal.connect(self.close)
        self.ui.lineEdit_filter.textEdited.connect(self.on_filter_text_edited)
        self.ui.pushButton_make_it_so.clicked.connect(self.make_it_so)
        self.ui.pushButton_cancel.clicked.connect(self.cancel)
        self.model.itemChanged.connect(self.on_model_item_changed)
        # A context manager with which we can temporarily disconnect the above connection.
        self.model_item_changed_disconnected = DisconnectContextManager(
            self.model.itemChanged, self.on_model_item_changed)
        self.select_all_checkbox.stateChanged.connect(self.on_select_all_state_changed)
        self.select_all_checkbox_state_changed_disconnected = DisconnectContextManager(
            self.select_all_checkbox.stateChanged, self.on_select_all_state_changed)
        self.ui.treeView.customContextMenuRequested.connect(self.on_treeView_context_menu_requested)
        self.action_set_selected_visible.triggered.connect(
            lambda: self.on_set_selected_triggered(QtCore.Qt.Checked))
        self.action_set_selected_hidden.triggered.connect(
            lambda: self.on_set_selected_triggered(QtCore.Qt.Unchecked))

    def populate_model(self, column_names, columns_visible):
        self.model.clear()
        self.model.setHorizontalHeaderLabels(['', 'Name'])
        self.header.setWidget(self.COL_VISIBLE, self.select_all_checkbox)
        self.ui.treeView.resizeColumnToContents(self.COL_VISIBLE)
        # Which indices in self.columns_visible the row numbers correspond to
        self.column_indices = {}

        # Remove our special columns from the dict of column names by keeping only tuples:
        column_names = {i: name for i, name in column_names.items() if isinstance(name, tuple)}

        # Sort the column names as comma separated values, converting to lower case:
        sortkey = lambda item: ', '.join(item[1]).lower().strip(', ')

        for column_index, name in sorted(column_names.items(), key=sortkey):
            visible = columns_visible[column_index]
            visible_item = QtGui.QStandardItem()
            visible_item.setCheckable(True)
            if visible:
                visible_item.setCheckState(QtCore.Qt.Checked)
                visible_item.setData(QtCore.Qt.Checked, self.ROLE_SORT_DATA)
            else:
                visible_item.setCheckState(QtCore.Qt.Unchecked)
                visible_item.setData(QtCore.Qt.Unchecked, self.ROLE_SORT_DATA)
            name_as_string = ', '.join(name).strip(', ')
            name_item = QtGui.QStandardItem(name_as_string)
            name_item.setData(sortkey((column_index, name)), self.ROLE_SORT_DATA)
            self.model.appendRow([visible_item, name_item])
            self.column_indices[self.model.rowCount() - 1] = column_index

        self.ui.treeView.resizeColumnToContents(self.COL_NAME)
        self.update_select_all_checkstate()
        self.ui.treeView.sortByColumn(self.COL_NAME, QtCore.Qt.AscendingOrder)

    def on_treeView_context_menu_requested(self, point):
        menu = QtWidgets.QMenu(self.ui)
        menu.addAction(self.action_set_selected_visible)
        menu.addAction(self.action_set_selected_hidden)
        menu.exec_(QtGui.QCursor.pos())

    def on_set_selected_triggered(self, visible):
        selected_indexes = self.ui.treeView.selectedIndexes()
        selected_rows = set(self.proxy_model.mapToSource(index).row() for index in selected_indexes)
        for row in selected_rows:
            visible_item = self.model.item(row, self.COL_VISIBLE)
            self.update_visible_state(visible_item, visible)
        self.update_select_all_checkstate()
        self.do_sort()
        self.filebox.set_columns_visible(self.columns_visible)

    def on_filter_text_edited(self, text):
        self.proxy_model.setFilterWildcard(text)

    def on_select_all_state_changed(self, state):
        with self.select_all_checkbox_state_changed_disconnected:
            # Do not allow a switch *to* a partially checked state:
            self.select_all_checkbox.setTristate(False)
        state = self.select_all_checkbox.checkState()
        for row in range(self.model.rowCount()):
            visible_item = self.model.item(row, self.COL_VISIBLE)
            self.update_visible_state(visible_item, state)
        self.do_sort()
        
        self.filebox.set_columns_visible(self.columns_visible)

    def update_visible_state(self, item, state):
        assert item.column() == self.COL_VISIBLE, "unexpected column"
        row = item.row()
        with self.model_item_changed_disconnected:
            item.setCheckState(state)
            item.setData(state, self.ROLE_SORT_DATA)
            if state == QtCore.Qt.Checked:
                self.columns_visible[self.column_indices[row]] = True
            else:
                self.columns_visible[self.column_indices[row]] = False

    def update_select_all_checkstate(self):
        with self.select_all_checkbox_state_changed_disconnected:
            all_states = []
            for row in range(self.model.rowCount()):
                visible_item = self.model.item(row, self.COL_VISIBLE)
                all_states.append(visible_item.checkState())
            if all(state == QtCore.Qt.Checked for state in all_states):
                self.select_all_checkbox.setCheckState(QtCore.Qt.Checked)
            elif all(state == QtCore.Qt.Unchecked for state in all_states):
                self.select_all_checkbox.setCheckState(QtCore.Qt.Unchecked)
            else:
                self.select_all_checkbox.setCheckState(QtCore.Qt.PartiallyChecked)

    def on_model_item_changed(self, item):
        state = item.checkState()
        self.update_visible_state(item, state)
        self.update_select_all_checkstate()
        self.do_sort()
        self.filebox.set_columns_visible(self.columns_visible)

    def do_sort(self):
        header = self.ui.treeView.header()
        sort_column = header.sortIndicatorSection()
        sort_order = header.sortIndicatorOrder()
        self.ui.treeView.sortByColumn(sort_column, sort_order)

    def update_columns(self, column_names, columns_visible):

        # Index/name mapping may have changed. Get a mapping by *name* of
        # which columns were previously visible, so we can update our by-index
        # mapping in a moment:
        old_columns_visible_by_name = {}
        for old_column_number, visible in self.old_columns_visible.items():
            column_name = self.column_names[old_column_number]
            old_columns_visible_by_name[column_name] = visible

        self.columns_visible = columns_visible.copy()
        self.column_names = column_names.copy()

        # Update the by-index mapping of which columns were visible before editing:
        self.old_columns_visible = {}
        for index, name in self.column_names.items():
            try:
                self.old_columns_visible[index] = old_columns_visible_by_name[name]
            except KeyError:
                # A new column. If editing is cancelled, any new columns
                # should be set to visible:
                self.old_columns_visible[index] = True
        self.populate_model(column_names, self.columns_visible)

    def show(self):
        self.old_columns_visible = self.columns_visible.copy()
        self.ui.show()

    def close(self):
        self.columns_visible = self.old_columns_visible.copy()
        self.filebox.set_columns_visible(self.columns_visible)
        self.populate_model(self.column_names, self.columns_visible)
        self.ui.hide()

    def cancel(self):
        self.ui.close()

    def make_it_so(self):
        self.ui.hide()


class ItemDelegate(QtWidgets.QStyledItemDelegate):

    """An item delegate with a fixed height and a progress bar in one column"""
    EXTRA_ROW_HEIGHT = 2

    def __init__(self, view, model, col_status, role_status_percent):
        self.view = view
        self.model = model
        self.COL_STATUS = col_status
        self.ROLE_STATUS_PERCENT = role_status_percent
        QtWidgets.QStyledItemDelegate.__init__(self)

    def sizeHint(self, *args):
        fontmetrics = QtGui.QFontMetrics(self.view.font())
        text_height = fontmetrics.height()
        row_height = text_height + self.EXTRA_ROW_HEIGHT
        size = QtWidgets.QStyledItemDelegate.sizeHint(self, *args)
        return QtCore.QSize(size.width(), row_height)

    def paint(self, painter, option, index):
        if index.column() == self.COL_STATUS:
            status_percent = self.model.data(index, self.ROLE_STATUS_PERCENT)
            if status_percent == 100:
                # Render as a normal item - this shows whatever icon is set instead of a progress bar.
                return QtWidgets.QStyledItemDelegate.paint(self, painter, option, index)
            else:
                # Method of rendering a progress bar into the view copied from
                # Qt's 'network-torrent' example:
                # http://qt-project.org/doc/qt-4.8/network-torrent-torrentclient-cpp.html

                # Set up a QStyleOptionProgressBar to precisely mimic the
                # environment of a progress bar.
                progress_bar_option = QtWidgets.QStyleOptionProgressBar()
                progress_bar_option.state = QtWidgets.QStyle.State_Enabled
                progress_bar_option.direction = qapplication.layoutDirection()
                progress_bar_option.rect = option.rect
                progress_bar_option.fontMetrics = qapplication.fontMetrics()
                progress_bar_option.minimum = 0
                progress_bar_option.maximum = 100
                progress_bar_option.textAlignment = QtCore.Qt.AlignCenter
                progress_bar_option.textVisible = True

                # Set the progress and text values of the style option.
                progress_bar_option.progress = status_percent
                progress_bar_option.text = '%d%%' % status_percent

                # Draw the progress bar onto the view.
                qapplication.style().drawControl(QtWidgets.QStyle.CE_ProgressBar, progress_bar_option, painter)
        else:
            return QtWidgets.QStyledItemDelegate.paint(self, painter, option, index)


class UneditableModel(QtGui.QStandardItemModel):

    def flags(self, index):
        """Return flags as normal except that the ItemIsEditable
        flag is always False"""
        result = QtGui.QStandardItemModel.flags(self, index)
        return result & ~QtCore.Qt.ItemIsEditable


class TableView(QtWidgets.QTableView):
    leftClicked = Signal(QtCore.QModelIndex)
    doubleLeftClicked = Signal(QtCore.QModelIndex)
    """A QTableView that emits a custom signal leftClicked(index) after a left
    click on a valid index, and doubleLeftClicked(index) (in addition) on
    double click. Multiple inheritance of QObjects is not possible, so we
    are forced to duplicate code instead of sharing code with the extremely
    similar TreeView class in this module"""

    def __init__(self, *args):
        QtWidgets.QTableView.__init__(self, *args)
        self._pressed_index = None
        self._double_click = False

    def mousePressEvent(self, event):
        result = QtWidgets.QTableView.mousePressEvent(self, event)
        index = self.indexAt(event.pos())
        if event.button() == QtCore.Qt.LeftButton and index.isValid():
            self._pressed_index = self.indexAt(event.pos())
        return result

    def leaveEvent(self, event):
        result = QtWidgets.QTableView.leaveEvent(self, event)
        self._pressed_index = None
        self._double_click = False
        return result

    def mouseDoubleClickEvent(self, event):
        # Ensure our left click event occurs regardless of whether it is the
        # second click in a double click or not
        result = QtWidgets.QTableView.mouseDoubleClickEvent(self, event)
        index = self.indexAt(event.pos())
        if event.button() == QtCore.Qt.LeftButton and index.isValid():
            self._pressed_index = self.indexAt(event.pos())
            self._double_click = True
        return result

    def mouseReleaseEvent(self, event):
        result = QtWidgets.QTableView.mouseReleaseEvent(self, event)
        index = self.indexAt(event.pos())
        if event.button() == QtCore.Qt.LeftButton and index.isValid() and index == self._pressed_index:
            self.leftClicked.emit(index)
            if self._double_click:
                self.doubleLeftClicked.emit(index)
        self._pressed_index = None
        self._double_click = False
        return result
        
        
class DataFrameModel(QtCore.QObject):

    COL_STATUS = 0
    COL_FILEPATH = 1

    ROLE_STATUS_PERCENT = QtCore.Qt.UserRole + 1
    ROLE_DELETED_OFF_DISK = QtCore.Qt.UserRole + 2
    
    columns_changed = Signal()

    def __init__(self, view, exp_config):
        QtCore.QObject.__init__(self)
        self._view = view
        self.exp_config = exp_config
        self._model = UneditableModel()
        self.row_number_by_filepath = {}
        self._previous_n_digits = 0

        headerview_style = """
                           QHeaderView {
                             font-size: 8pt;
                             color: black;
                           }
                           QHeaderView::section{
                             font-size: 8pt;
                             color: black;
                           }
                           """
                           
        self._header = HorizontalHeaderViewWithWidgets(self._model)
        self._vertheader = QtWidgets.QHeaderView(QtCore.Qt.Vertical)
        self._vertheader.setSectionResizeMode(QtWidgets.QHeaderView.Fixed)
        self._vertheader.setStyleSheet(headerview_style)
        self._header.setStyleSheet(headerview_style)
        self._vertheader.setHighlightSections(True)
        self._vertheader.setSectionsClickable(True)
        self._view.setModel(self._model)
        self._view.setHorizontalHeader(self._header)
        self._view.setVerticalHeader(self._vertheader)
        self._delegate = ItemDelegate(self._view, self._model, self.COL_STATUS, self.ROLE_STATUS_PERCENT)
        self._view.setItemDelegate(self._delegate)
        self._view.setSelectionBehavior(QtWidgets.QTableView.SelectRows)
        self._view.setContextMenuPolicy(QtCore.Qt.CustomContextMenu)

        # Check if integer indexing is to be used
        try:
            self.integer_indexing = self.exp_config.getboolean('lyse', 'integer_indexing')
        except (LabConfig.NoOptionError, LabConfig.NoSectionError):
            self.integer_indexing = False

        # This dataframe will contain all the scalar data
        # from the shot files that are currently open:
        index = pandas.MultiIndex.from_tuples([('filepath', '')])
        self.dataframe = pandas.DataFrame({'filepath': []}, columns=index)
        # How many levels the dataframe's multiindex has:
        self.nlevels = self.dataframe.columns.nlevels

        status_item = QtGui.QStandardItem()
        status_item.setIcon(QtGui.QIcon(':qtutils/fugue/information'))
        status_item.setToolTip('status/progress of single-shot analysis')
        self._model.setHorizontalHeaderItem(self.COL_STATUS, status_item)

        filepath_item = QtGui.QStandardItem('filepath')
        filepath_item.setToolTip('filepath')
        self._model.setHorizontalHeaderItem(self.COL_FILEPATH, filepath_item)

        self._view.setColumnWidth(self.COL_STATUS, 70)
        self._view.setColumnWidth(self.COL_FILEPATH, 100)

        # Column indices to names and vice versa for fast lookup:
        self.column_indices = {'__status': self.COL_STATUS, ('filepath', ''): self.COL_FILEPATH}
        self.column_names = {self.COL_STATUS: '__status', self.COL_FILEPATH: ('filepath', '')}
        self.columns_visible = {self.COL_STATUS: True, self.COL_FILEPATH: True}

        # Whether or not a deleted column was visible at the time it was deleted (by name):
        self.deleted_columns_visible = {}
        
        # Make the actions for the context menu:
        self.action_remove_selected = QtWidgets.QAction(
            QtGui.QIcon(':qtutils/fugue/minus'), 'Remove selected shots',  self._view)

        self.connect_signals()

    def connect_signals(self):
        self._view.customContextMenuRequested.connect(self.on_view_context_menu_requested)
        self.action_remove_selected.triggered.connect(self.on_remove_selection)

    def on_remove_selection(self):
        self.remove_selection()

    def remove_selection(self, confirm=True):
        selection_model = self._view.selectionModel()
        selected_indexes = selection_model.selectedRows()
        selected_name_items = [self._model.itemFromIndex(index) for index in selected_indexes]
        if not selected_name_items:
            return
        if confirm and not question_dialog("Remove %d shots?" % len(selected_name_items)):
            return
        # Remove from DataFrame first:
        self.dataframe = self.dataframe.drop(index.row() for index in selected_indexes)
        self.dataframe.index = pandas.Index(range(len(self.dataframe)))
        # Delete one at a time from Qt model:
        for name_item in selected_name_items:
            row = name_item.row()
            self._model.removeRow(row)
        self.renumber_rows()

    def mark_selection_not_done(self):
        selected_indexes = self._view.selectedIndexes()
        selected_rows = set(index.row() for index in selected_indexes)
        for row in selected_rows:
            status_item = self._model.item(row, self.COL_STATUS)
            if status_item.data(self.ROLE_DELETED_OFF_DISK):
                # If the shot was previously not readable on disk, check to
                # see if it's readable now. It may have been undeleted or
                # perhaps it being unreadable before was due to a network
                # glitch or similar.
                filepath = self._model.item(row, self.COL_FILEPATH).text()
                if not os.path.exists(filepath):
                    continue
                # Shot file is accesible again:
                status_item.setData(False, self.ROLE_DELETED_OFF_DISK)
                status_item.setIcon(QtGui.QIcon(':qtutils/fugue/tick'))
                status_item.setToolTip(None)

            status_item.setData(0, self.ROLE_STATUS_PERCENT)
        
    def on_view_context_menu_requested(self, point):
        menu = QtWidgets.QMenu(self._view)
        menu.addAction(self.action_remove_selected)
        menu.exec_(QtGui.QCursor.pos())

    def on_double_click(self, index):
        filepath_item = self._model.item(index.row(), self.COL_FILEPATH)
        shot_filepath = filepath_item.text()
        
        # get path to text editor
        viewer_path = self.exp_config.get('programs', 'hdf5_viewer')
        viewer_args = self.exp_config.get('programs', 'hdf5_viewer_arguments')
        # Get the current labscript file:
        if not viewer_path:
            error_dialog("No hdf5 viewer specified in the labconfig.")
        if '{file}' in viewer_args:
            # Split the args on spaces into a list, replacing {file} with the labscript file
            viewer_args = [arg if arg != '{file}' else shot_filepath for arg in viewer_args.split()]
        else:
            # Otherwise if {file} isn't already in there, append it to the other args:
            viewer_args = [shot_filepath] + viewer_args.split()
        try:
            subprocess.Popen([viewer_path] + viewer_args)
        except Exception as e:
            error_dialog("Unable to launch hdf5 viewer specified in %s. Error was: %s" %
                         (self.exp_config.config_path, str(e)))
        
    def set_columns_visible(self, columns_visible):
        self.columns_visible = columns_visible
        for column_index, visible in columns_visible.items():
            self._view.setColumnHidden(column_index, not visible)

    def update_column_levels(self):
        """Pads the keys and values of our lists of column names so that
        they still match those in the dataframe after the number of
        levels in its multiindex has increased"""
        extra_levels = self.dataframe.columns.nlevels - self.nlevels
        if extra_levels > 0:
            self.nlevels = self.dataframe.columns.nlevels
            column_indices = {}
            column_names = {}
            for column_name in self.column_indices:
                if not isinstance(column_name, tuple):
                    # It's one of our special columns
                    new_column_name = column_name
                else:
                    new_column_name = column_name + ('',) * extra_levels
                column_index = self.column_indices[column_name]
                column_indices[new_column_name] = column_index
                column_names[column_index] = new_column_name
            self.column_indices = column_indices
            self.column_names = column_names

    @inmain_decorator()
    def mark_as_deleted_off_disk(self, filepath):
        # Confirm the shot hasn't been removed from lyse (we are in the main
        # thread so there is no race condition in checking first)
        if not filepath in self.dataframe['filepath'].values:
            # Shot has been removed from FileBox, nothing to do here:
            return

        row_number = self.row_number_by_filepath[filepath]
        status_item = self._model.item(row_number, self.COL_STATUS)
        already_marked_as_deleted = status_item.data(self.ROLE_DELETED_OFF_DISK)
        if already_marked_as_deleted:
            return
        # Icon only displays if percent completion is 100. This is also
        # important so that the shot is not picked up as analysis
        # incomplete and analysis re-attempted on it.
        status_item.setData(True, self.ROLE_DELETED_OFF_DISK)
        status_item.setData(100, self.ROLE_STATUS_PERCENT)
        status_item.setToolTip("Shot has been deleted off disk or is unreadable")
        status_item.setIcon(QtGui.QIcon(':qtutils/fugue/drive--minus'))
        app.output_box.output('Warning: Shot deleted from disk or no longer readable %s\n' % filepath, red=True)

    @inmain_decorator()
    def update_row(self, filepath, dataframe_already_updated=False, status_percent=None, new_row_data=None, updated_row_data=None):
        """"Updates a row in the dataframe and Qt model
        to the data in the HDF5 file for that shot. Also sets the percent done, if specified"""
        # To speed things up block signals to the model during update
        self._model.blockSignals(True)

        # Update the row in the dataframe first:
        if (new_row_data is None) == (updated_row_data is None) and not dataframe_already_updated:
            raise ValueError('Exactly one of new_row_data or updated_row_data must be provided')

        try:
            row_number = self.row_number_by_filepath[filepath]
        except KeyError:
            # Row has been deleted, nothing to do here:
            return

        filepath_colname = ('filepath',) + ('',) * (self.nlevels - 1)
        assert filepath == self.dataframe.get_value(row_number, filepath_colname)

        if updated_row_data is not None and not dataframe_already_updated:
            for group, name in updated_row_data:
                column_name = (group, name) + ('',) * (self.nlevels - 2)
                value = updated_row_data[group, name]
                try:
                    self.dataframe.set_value(row_number, column_name, value)
                except ValueError:
                    # did the column not already exist when we tried to set an iterable?
                    if not column_name in self.dataframe.columns:
                        # create it with a non-iterable and then overwrite with the iterable value:
                        self.dataframe.set_value(row_number, column_name, None)
                    else:
                        # Incompatible datatype - convert the datatype of the column to
                        # 'object'
                        self.dataframe[column_name] = self.dataframe[column_name].astype('object')
                    # Now that the column exists and has dtype object, we can set the value:
                    self.dataframe.set_value(row_number, column_name, value)

            dataframe_already_updated = True

        if not dataframe_already_updated:
            if new_row_data is None:
                raise ValueError("If dataframe_already_updated is False, then new_row_data, as returned "
                                 "by dataframe_utils.get_dataframe_from_shot(filepath) must be provided.")
            self.dataframe = replace_with_padding(self.dataframe, new_row_data, row_number)
            self.update_column_levels()

        # Check and create necessary new columns in the Qt model:
        new_column_names = set(self.dataframe.columns) - set(self.column_names.values())
        new_columns_start = self._model.columnCount()
        self._model.insertColumns(new_columns_start, len(new_column_names))
        for i, column_name in enumerate(sorted(new_column_names)):
            # Set the header label of the new column:
            column_number = new_columns_start + i
            self.column_names[column_number] = column_name
            self.column_indices[column_name] = column_number
            if column_name in self.deleted_columns_visible:
                # Restore the former visibility of this column if we've
                # seen one with its name before:
                visible = self.deleted_columns_visible[column_name]
                self.columns_visible[column_number] = visible
                self._view.setColumnHidden(column_number, not visible)
            else:
                # new columns are visible by default:
                self.columns_visible[column_number] = True
            column_name_as_string = '\n'.join(column_name).strip()
            header_item = QtGui.QStandardItem(column_name_as_string)
            header_item.setToolTip(column_name_as_string)
            self._model.setHorizontalHeaderItem(column_number, header_item)
        if new_column_names:
            # Update the visibility state of new columns, in case some new columns are hidden:
            self.set_columns_visible

        # Check and remove any no-longer-needed columns in the Qt model:
        defunct_column_names = (set(self.column_names.values()) - set(self.dataframe.columns)
                                - {self.column_names[self.COL_STATUS], self.column_names[self.COL_FILEPATH]})
        defunct_column_indices = [self.column_indices[column_name] for column_name in defunct_column_names]
        for column_number in sorted(defunct_column_indices, reverse=True):
            # Remove columns from the Qt model. In reverse order so that
            # removals do not change the position of columns yet to be
            # removed.
            self._model.removeColumn(column_number)
            # Save whether or not the column was visible when it was
            # removed (so that if it is re-added the visibility will be retained):
            self.deleted_columns_visible[self.column_names[column_number]] = self.columns_visible[column_number]
            del self.column_names[column_number]
            del self.columns_visible[column_number]

        if defunct_column_indices:
            # Renumber the keys of self.columns_visible and self.column_names to reflect deletions:
            self.column_names = {newindex: name for newindex, (oldindex, name) in enumerate(sorted(self.column_names.items()))}
            self.columns_visible = {newindex: visible for newindex, (oldindex, visible) in enumerate(sorted(self.columns_visible.items()))}
            # Update the inverse mapping of self.column_names:
            self.column_indices = {name: index for index, name in self.column_names.items()}

        # Update the data in the Qt model:
        dataframe_row = self.dataframe.iloc[row_number].to_dict()
        for column_number, column_name in self.column_names.items():
            if not isinstance(column_name, tuple):
                # One of our special columns, does not correspond to a column in the dataframe:
                continue
            if updated_row_data is not None and column_name not in updated_row_data:
                continue
            value = dataframe_row[column_name]
            if isinstance(value, float):
                value_str = scientific_notation(value)
            else:
                value_str = str(value)
            lines = value_str.splitlines()
            if len(lines) > 1:
                short_value_str = lines[0] + ' ...'
            else:
                short_value_str = value_str

            item = self._model.item(row_number, column_number)
            if item is None:
                # This is the first time we've written a value to this part of the model:
                item = QtGui.QStandardItem(short_value_str)
                item.setData(QtCore.Qt.AlignCenter, QtCore.Qt.TextAlignmentRole)
                self._model.setItem(row_number, column_number, item)
            else:
                item.setText(short_value_str)
            item.setToolTip(repr(value))

        for i, column_name in enumerate(sorted(new_column_names)):
            # Resize any new columns to fit contents:
            column_number = new_columns_start + i
            self._view.resizeColumnToContents(column_number)

        if status_percent is not None:
            status_item = self._model.item(row_number, self.COL_STATUS)
            status_item.setData(status_percent, self.ROLE_STATUS_PERCENT)
            
        if new_column_names or defunct_column_names:
            self.columns_changed.emit()

<<<<<<< HEAD
    def new_row(self, filepath, done=False):
=======
        # unblock signals to the model and tell it to update
        self._model.blockSignals(False)
        self._model.layoutChanged.emit()

    def new_row(self, filepath):
>>>>>>> 4755cce3
        status_item = QtGui.QStandardItem()
        if done:
          status_item.setData(100, self.ROLE_STATUS_PERCENT)
          status_item.setIcon(QtGui.QIcon(':/qtutils/fugue/tick'))
        else:
          status_item.setData(0, self.ROLE_STATUS_PERCENT)
        status_item.setIcon(QtGui.QIcon(':qtutils/fugue/tick'))
        name_item = QtGui.QStandardItem(filepath)
        return [status_item, name_item]

    def renumber_rows(self, add_from=0):
        """Add/update row indices - the rows are numbered in simple sequential
        order for easy comparison with the dataframe. add_from allows you to
        only add numbers for new rows from the given index as a performance
        optimisation, though if the number of digits changes, all rows will
        still be renumbered. add_from should not be used if rows have been
        deleted."""
        n_digits = len(str(self._model.rowCount()))
        if n_digits != self._previous_n_digits:
            # All labels must be updated:
            add_from = 0
        self._previous_n_digits = n_digits

        if add_from == 0:
            self.row_number_by_filepath = {}

        for row_number in range(add_from, self._model.rowCount()):
            vertical_header_item = self._model.verticalHeaderItem(row_number)
            row_number_str = str(row_number).rjust(n_digits)
            vert_header_text = '{}. |'.format(row_number_str)
            filepath_item = self._model.item(row_number, self.COL_FILEPATH)
            filepath = filepath_item.text()
            self.row_number_by_filepath[filepath] = row_number
            if self.integer_indexing:
                header_cols = ['sequence_index', 'run number', 'run repeat']
                header_strings = []
                for col in header_cols:
                    try:
                        val = self.dataframe[col].values[row_number]
                        header_strings.append(' {:04d}'.format(val))
                    except (KeyError, ValueError):
                        header_strings.append('----')
                vert_header_text += ' |'.join(header_strings)
            else:
                basename = os.path.splitext(os.path.basename(filepath))[0]
                vert_header_text += ' ' + basename
            vertical_header_item.setText(vert_header_text)
    
    @inmain_decorator()
    def add_files(self, filepaths, new_row_data, done=False):
        """Add files to the dataframe model. New_row_data should be a
        dataframe containing the new rows."""

        to_add = []

        # Check for duplicates:
        for filepath in filepaths:
            if filepath in self.row_number_by_filepath or filepath in to_add:
                app.output_box.output('Warning: Ignoring duplicate shot %s\n' % filepath, red=True)
                if new_row_data is not None:
                    df_row_index = np.where(new_row_data['filepath'].values == filepath)
                    new_row_data = new_row_data.drop(df_row_index[0])
                    new_row_data.index = pandas.Index(range(len(new_row_data)))
            else:
                to_add.append(filepath)

        assert len(new_row_data) == len(to_add)

        if to_add:
            # Update the dataframe:
            self.dataframe = concat_with_padding(self.dataframe, new_row_data)
            self.update_column_levels()

        app.filebox.set_add_shots_progress(None, None, "updating filebox")

        for filepath in to_add:
<<<<<<< HEAD
            # Add the new rows to the model:
            self._model.appendRow(self.new_row(filepath, done=done))
=======
            # Add the new rows to the Qt model:
            self._model.appendRow(self.new_row(filepath))
>>>>>>> 4755cce3
            vert_header_item = QtGui.QStandardItem('...loading...')
            self._model.setVerticalHeaderItem(self._model.rowCount() - 1, vert_header_item)
            self._view.resizeRowToContents(self._model.rowCount() - 1)

        self.renumber_rows(add_from=self._model.rowCount()-len(to_add))

        # Update the Qt model:
        for filepath in to_add:
            self.update_row(filepath, dataframe_already_updated=True)
            

    @inmain_decorator()
    def get_first_incomplete(self):
        """Returns the filepath of the first shot in the model that has not
        been analysed"""
        for row in range(self._model.rowCount()):
            status_item = self._model.item(row, self.COL_STATUS)
            if status_item.data(self.ROLE_STATUS_PERCENT) != 100:
                filepath_item = self._model.item(row, self.COL_FILEPATH)
                return filepath_item.text()
        
        
class FileBox(object):

    def __init__(self, container, exp_config, to_singleshot, from_singleshot, to_multishot, from_multishot):

        self.exp_config = exp_config
        self.to_singleshot = to_singleshot
        self.to_multishot = to_multishot
        self.from_singleshot = from_singleshot
        self.from_multishot = from_multishot

        self.logger = logging.getLogger('lyse.FileBox')
        self.logger.info('starting')

        loader = UiLoader()
        loader.registerCustomWidget(TableView)
        self.ui = loader.load('filebox.ui')
        self.ui.progressBar_add_shots.hide()
        container.addWidget(self.ui)
        self.shots_model = DataFrameModel(self.ui.tableView, self.exp_config)
        set_auto_scroll_to_end(self.ui.tableView.verticalScrollBar())
        self.edit_columns_dialog = EditColumns(self, self.shots_model.column_names, self.shots_model.columns_visible)

        self.last_opened_shots_folder = self.exp_config.get('paths', 'experiment_shot_storage')

        self.connect_signals()

        self.analysis_paused = False
        self.multishot_required = False
        
        # An Event to let the analysis thread know to check for shots that
        # need analysing, rather than using a time.sleep:
        self.analysis_pending = threading.Event()

        # The folder that the 'add shots' dialog will open to:
        self.current_folder = self.exp_config.get('paths', 'experiment_shot_storage')

        # A queue for storing incoming files from the ZMQ server so
        # the server can keep receiving files even if analysis is slow
        # or paused:
        self.incoming_queue = queue.Queue()

        # Start the thread to handle incoming files, and store them in
        # a buffer if processing is paused:
        self.incoming = threading.Thread(target=self.incoming_buffer_loop)
        self.incoming.daemon = True
        self.incoming.start()

        self.analysis = threading.Thread(target = self.analysis_loop)
        self.analysis.daemon = True
        self.analysis.start()

    def connect_signals(self):
        self.ui.pushButton_edit_columns.clicked.connect(self.on_edit_columns_clicked)
        self.shots_model.columns_changed.connect(self.on_columns_changed)
        self.ui.toolButton_add_shots.clicked.connect(self.on_add_shot_files_clicked)
        self.ui.toolButton_remove_shots.clicked.connect(self.shots_model.on_remove_selection)
        self.ui.tableView.doubleLeftClicked.connect(self.shots_model.on_double_click)
        self.ui.pushButton_analysis_running.toggled.connect(self.on_analysis_running_toggled)
        self.ui.pushButton_mark_as_not_done.clicked.connect(self.on_mark_selection_not_done_clicked)
        self.ui.pushButton_run_multishot_analysis.clicked.connect(self.on_run_multishot_analysis_clicked)
        
    def on_edit_columns_clicked(self):
        self.edit_columns_dialog.show()

    def on_columns_changed(self):
        column_names = self.shots_model.column_names
        columns_visible = self.shots_model.columns_visible
        self.edit_columns_dialog.update_columns(column_names, columns_visible)

    def on_add_shot_files_clicked(self):
        shot_files = QtWidgets.QFileDialog.getOpenFileNames(self.ui,
                                                        'Select shot files',
                                                        self.last_opened_shots_folder,
                                                        "HDF5 files (*.h5)")
        if type(shot_files) is tuple:
            shot_files, _ = shot_files

        if not shot_files:
            # User cancelled selection
            return
        # Convert to standard platform specific path, otherwise Qt likes forward slashes:
        shot_files = [os.path.abspath(shot_file) for shot_file in shot_files]

        # Save the containing folder for use next time we open the dialog box:
        self.last_opened_shots_folder = os.path.dirname(shot_files[0])
        # Queue the files to be opened:
        for filepath in shot_files:
            self.incoming_queue.put(filepath)

    def on_analysis_running_toggled(self, pressed):
        if pressed:
            self.analysis_paused = True
            self.ui.pushButton_analysis_running.setIcon(QtGui.QIcon(':qtutils/fugue/control'))
            self.ui.pushButton_analysis_running.setText('Analysis paused')
        else:
            self.analysis_paused = False
            self.ui.pushButton_analysis_running.setIcon(QtGui.QIcon(':qtutils/fugue/control'))
            self.ui.pushButton_analysis_running.setText('Analysis running')
            self.analysis_pending.set()
     
    def on_mark_selection_not_done_clicked(self):
        self.shots_model.mark_selection_not_done()
        # Let the analysis loop know to look for these shots:
        self.analysis_pending.set()
        
    def on_run_multishot_analysis_clicked(self):
         self.multishot_required = True
         self.analysis_pending.set()
        
    def set_columns_visible(self, columns_visible):
        self.shots_model.set_columns_visible(columns_visible)

    @inmain_decorator()
    def set_add_shots_progress(self, completed, total, message):
        self.ui.progressBar_add_shots.setFormat("Adding shots: [{}] %v/%m (%p%)".format(message))
        if completed == total and message is None:
            self.ui.progressBar_add_shots.hide()
        else:
            if total is not None:
                self.ui.progressBar_add_shots.setMaximum(total)
            if completed is not None:
                self.ui.progressBar_add_shots.setValue(completed)
            if self.ui.progressBar_add_shots.isHidden():
                self.ui.progressBar_add_shots.show()
        if completed is None and total is None and message is not None:
            # Ensure a repaint when only the message changes:
            self.ui.progressBar_add_shots.repaint()

    def incoming_buffer_loop(self):
        """We use a queue as a buffer for incoming shots. We don't want to hang and not
        respond to a client submitting shots, so we just let shots pile up here until we can get to them.
        The downside to this is that we can't return errors to the client if the shot cannot be added,
        but the suggested workflow is to handle errors here anyway. A client running shots shouldn't stop
        the experiment on account of errors from the analyis stage, so what's the point of passing errors to it?
        We'll just raise errors here and the user can decide what to do with them."""
        logger = logging.getLogger('lyse.FileBox.incoming')
        # HDF5 prints lots of errors by default, for things that aren't
        # actually errors. These are silenced on a per thread basis,
        # and automatically silenced in the main thread when h5py is
        # imported. So we'll silence them in this thread too:
        h5py._errors.silence_errors()
        n_shots_added = 0
        while True:
            try:
                filepaths = []
                filepath = self.incoming_queue.get()
                filepaths.append(filepath)
                if self.incoming_queue.qsize() == 0:
                    # Wait momentarily in case more arrive so we can batch process them:
                    time.sleep(0.1)
                # Batch process to decrease number of dataframe concatenations:
                batch_size = len(self.shots_model.dataframe) // 3 + 1 
                while True:
                    try:
                        filepath = self.incoming_queue.get(False)
                    except queue.Empty:
                        break
                    else:
                        filepaths.append(filepath)
                        if len(filepaths) >= batch_size:
                            break
                logger.info('adding:\n%s' % '\n'.join(filepaths))
                if n_shots_added == 0:
                    total_shots = self.incoming_queue.qsize() + len(filepaths)
                    self.set_add_shots_progress(1, total_shots, "reading shot files")

                # Remove duplicates from the list (preserving order) in case the
                # client sent the same filepath multiple times:
                filepaths = sorted(set(filepaths), key=filepaths.index) # Inefficient but readable
                # We open the HDF5 files here outside the GUI thread so as not to hang the GUI:
                dataframes = []
                indices_of_files_not_found = []
                for i, filepath in enumerate(filepaths):
                    try:
                        dataframe = get_dataframe_from_shot(filepath)
                        dataframes.append(dataframe)
                    except IOError:
                        app.output_box.output('Warning: Ignoring shot file not found or not readable %s\n' % filepath, red=True)
                        indices_of_files_not_found.append(i)
                    n_shots_added += 1
                    shots_remaining = self.incoming_queue.qsize()
                    total_shots = n_shots_added + shots_remaining + len(filepaths) - (i + 1)
                    self.set_add_shots_progress(n_shots_added, total_shots, "reading shot files")
                self.set_add_shots_progress(n_shots_added, total_shots, "concatenating dataframes")
                if dataframes:
                    new_row_data = concat_with_padding(*dataframes)
                else:
                    new_row_data = None

                # Do not add the shots that were not found on disk. Reverse
                # loop so that removing an item doesn't change the indices of
                # subsequent removals:
                for i in reversed(indices_of_files_not_found):
                    del filepaths[i]
                if filepaths:
                    self.shots_model.add_files(filepaths, new_row_data)
                    # Let the analysis loop know to look for new shots:
                    self.analysis_pending.set()
                if shots_remaining == 0:
                    self.set_add_shots_progress(n_shots_added, total_shots, None)
                    n_shots_added = 0 # reset our counter for the next batch
                
            except Exception:
                # Keep this incoming loop running at all costs, but make the
                # otherwise uncaught exception visible to the user:
                zprocess.raise_exception_in_thread(sys.exc_info())

    def analysis_loop(self):
        logger = logging.getLogger('lyse.FileBox.analysis_loop')
        # HDF5 prints lots of errors by default, for things that aren't
        # actually errors. These are silenced on a per thread basis,
        # and automatically silenced in the main thread when h5py is
        # imported. So we'll silence them in this thread too:
        h5py._errors.silence_errors()
        while True:
            try:
                self.analysis_pending.wait()
                self.analysis_pending.clear()
                at_least_one_shot_analysed = False
                while True:
                    if not self.analysis_paused:
                        # Find the first shot that has not finished being analysed:
                        filepath = self.shots_model.get_first_incomplete()
                        if filepath is not None:
                            logger.info('analysing: %s'%filepath)
                            self.do_singleshot_analysis(filepath)
                            at_least_one_shot_analysed = True
                        if filepath is None and at_least_one_shot_analysed:
                            self.multishot_required = True
                        if filepath is None:
                            break
                        if self.multishot_required:
                            logger.info('doing multishot analysis')
                            self.do_multishot_analysis()
                    else:
                        logger.info('analysis is paused')
                        break
                if self.multishot_required:
                    logger.info('doing multishot analysis')
                    self.do_multishot_analysis()
            except Exception:
                etype, value, tb = sys.exc_info()
                orig_exception = ''.join(traceback.format_exception_only(etype, value))
                message = ('Analysis loop encountered unexpected exception. ' +
                           'This is a bug and should be reported. The analysis ' +
                           'loop is continuing, but lyse may be in an inconsistent state. '
                           'Restart lyse, or continue at your own risk. '
                           'Original exception was:\n\n' + orig_exception)
                # Raise the exception in a thread so we can keep running
                zprocess.raise_exception_in_thread((RuntimeError, RuntimeError(message), tb))
                self.pause_analysis()
            
   
    @inmain_decorator()
    def pause_analysis(self):
        # This automatically triggers the slot that sets self.analysis_paused
        self.ui.pushButton_analysis_running.setChecked(True)
        
    def do_singleshot_analysis(self, filepath):
        # Check the shot file exists before sending it to the singleshot
        # routinebox. This does not guarantee it won't have been deleted by
        # the time the routinebox starts running analysis on it, but by
        # detecting it now we can most of the time avoid the user code
        # coughing exceptions due to the file not existing. Which would also
        # not be a problem, but this way we avoid polluting the outputbox with
        # more errors than necessary.
        if not os.path.exists(filepath):
            self.shots_model.mark_as_deleted_off_disk(filepath)
            return
        self.to_singleshot.put(filepath)
        while True:
            signal, status_percent, updated_data = self.from_singleshot.get()
            for file in updated_data:
                # Update the data for all the rows with new data:
                self.shots_model.update_row(file, updated_row_data=updated_data[file])
            # Update the status percent for the the row on which analysis is actually running:
            self.shots_model.update_row(filepath, status_percent=status_percent, dataframe_already_updated=True)
            if signal == 'done':
                return
            if signal == 'error':
                if not os.path.exists(filepath):
                    # Do not pause if the file has been deleted. An error is
                    # no surprise there:
                    self.shots_model.mark_as_deleted_off_disk(filepath)
                else:
                    self.pause_analysis()
                return
            if signal == 'progress':
                continue
            raise ValueError('invalid signal %s' % str(signal))
                        
    def do_multishot_analysis(self):
        self.to_multishot.put(None)
        while True:
            signal, _, updated_data = self.from_multishot.get()
            for file in updated_data:
                self.shots_model.update_row(file, updated_row_data=updated_data[file])
            if signal == 'done':
                self.multishot_required = False
                return
            elif signal == 'error':
                self.pause_analysis()
                return
        
        
class Lyse(object):

    def __init__(self):
        loader = UiLoader()
        self.ui = loader.load('main.ui', LyseMainWindow())

        self.connect_signals()

        self.setup_config()
        self.port = int(self.exp_config.get('ports', 'lyse'))

        # The singleshot routinebox will be connected to the filebox
        # by queues:
        to_singleshot = queue.Queue()
        from_singleshot = queue.Queue()

        # So will the multishot routinebox:
        to_multishot = queue.Queue()
        from_multishot = queue.Queue()

        self.output_box = OutputBox(self.ui.verticalLayout_output_box)
        self.singleshot_routinebox = RoutineBox(self.ui.verticalLayout_singleshot_routinebox, self.exp_config,
                                                self, to_singleshot, from_singleshot, self.output_box.port)
        self.multishot_routinebox = RoutineBox(self.ui.verticalLayout_multishot_routinebox, self.exp_config,
                                               self, to_multishot, from_multishot, self.output_box.port, multishot=True)
        self.filebox = FileBox(self.ui.verticalLayout_filebox, self.exp_config,
                               to_singleshot, from_singleshot, to_multishot, from_multishot)

        self.last_save_config_file = None
        self.last_save_data = None

        self.ui.actionLoad_configuration.triggered.connect(self.on_load_configuration_triggered)
        self.ui.actionRevert_configuration.triggered.connect(self.on_revert_configuration_triggered)
        self.ui.actionSave_configuration.triggered.connect(self.on_save_configuration_triggered)
        self.ui.actionSave_configuration_as.triggered.connect(self.on_save_configuration_as_triggered)
        self.ui.actionSave_dataframe_as.triggered.connect(lambda: self.on_save_dataframe_triggered(True))
        self.ui.actionSave_dataframe.triggered.connect(lambda: self.on_save_dataframe_triggered(False))
        self.ui.actionLoad_dataframe.triggered.connect(self.on_load_dataframe_triggered)

        self.ui.resize(1600, 900)

        # Set the splitters to appropriate fractions of their maximum size:
        self.ui.splitter_horizontal.setSizes([1000, 600])
        self.ui.splitter_vertical.setSizes([300, 600])

        # autoload a config file, if labconfig is set to do so:
        try:
            autoload_config_file = self.exp_config.get('lyse', 'autoload_config_file')
        except (LabConfig.NoOptionError, LabConfig.NoSectionError):
            self.output_box.output('Ready.\n\n')
        else:
            self.ui.setEnabled(False)
            self.output_box.output('Loading default config file %s...' % autoload_config_file)

            def load_the_config_file():
                try:
                    self.load_configuration(autoload_config_file)
                    self.output_box.output('done.\n')
                except Exception as e:
                    self.output_box.output('\nCould not load config file: %s: %s\n\n' %
                                           (e.__class__.__name__, str(e)), red=True)
                else:
                    self.output_box.output('Ready.\n\n')
                finally:
                    self.ui.setEnabled(True)
            # Defer this until 50ms after the window has shown,
            # so that the GUI pops up faster in the meantime
            self.ui.firstPaint.connect(lambda: QtCore.QTimer.singleShot(50, load_the_config_file))

        self.ui.show()
        # self.ui.showMaximized()

    def on_close_event(self):
        save_data = self.get_save_data()
        if self.last_save_data is not None and save_data != self.last_save_data:
            if self.only_window_geometry_is_different(save_data, self.last_save_data):
                self.save_configuration(self.last_save_config_file)
                return True

            message = ('Current configuration (which scripts are loaded and other GUI state) '
                       'has changed: save config file \'%s\'?' % self.last_save_config_file)
            reply = QtWidgets.QMessageBox.question(self.ui, 'Quit lyse', message,
                                               QtWidgets.QMessageBox.Yes | QtWidgets.QMessageBox.No | QtWidgets.QMessageBox.Cancel)
            if reply == QtWidgets.QMessageBox.Cancel:
                return False
            if reply == QtWidgets.QMessageBox.Yes:
                self.save_configuration(self.last_save_config_file)
        return True

    def on_save_configuration_triggered(self):
        if self.last_save_config_file is None:
            self.on_save_configuration_as_triggered()
            self.ui.actionSave_configuration_as.setEnabled(True)
            self.ui.actionRevert_configuration.setEnabled(True)
        else:
            self.save_configuration(self.last_save_config_file)

    def on_revert_configuration_triggered(self):
        save_data = self.get_save_data()
        if self.last_save_data is not None and save_data != self.last_save_data:
            message = 'Revert configuration to the last saved state in \'%s\'?' % self.last_save_config_file
            reply = QtWidgets.QMessageBox.question(self.ui, 'Load configuration', message,
                                               QtWidgets.QMessageBox.Yes | QtWidgets.QMessageBox.Cancel)
            if reply == QtWidgets.QMessageBox.Cancel:
                return
            elif reply == QtWidgets.QMessageBox.Yes:
                self.load_configuration(self.last_save_config_file)
        else:
            error_dialog('no changes to revert')

    def on_save_configuration_as_triggered(self):
        if self.last_save_config_file is not None:
            default = self.last_save_config_file
        else:
            try:
                default_path = os.path.join(self.exp_config.get('DEFAULT', 'app_saved_configs'), 'lyse')
            except LabConfig.NoOptionError:
                self.exp_config.set('DEFAULT', 'app_saved_configs', os.path.join('%(labscript_suite)s', 'userlib', 'app_saved_configs', '%(experiment_name)s'))
                default_path = os.path.join(self.exp_config.get('DEFAULT', 'app_saved_configs'), 'lyse')
            if not os.path.exists(default_path):
                os.makedirs(default_path)

            default = os.path.join(default_path, 'lyse.ini')
        save_file = QtWidgets.QFileDialog.getSaveFileName(self.ui,
                                                      'Select  file to save current lyse configuration',
                                                      default,
                                                      "config files (*.ini)")
        if type(save_file) is tuple:
            save_file, _ = save_file

        if not save_file:
            # User cancelled
            return
        # Convert to standard platform specific path, otherwise Qt likes
        # forward slashes:
        save_file = os.path.abspath(save_file)
        self.save_configuration(save_file)

    def only_window_geometry_is_different(self, current_data, old_data):
        ui_keys = ['window_size', 'window_pos', 'splitter', 'splitter_vertical', 'splitter_horizontal']
        compare = [current_data[key] == old_data[key] for key in current_data.keys() if key not in ui_keys]
        return all(compare)

    def get_save_data(self):
        save_data = {}

        box = self.singleshot_routinebox
        save_data['SingleShot'] = list(zip([routine.filepath for routine in box.routines],
                                           [box.model.item(row, box.COL_ACTIVE).checkState() 
                                            for row in range(box.model.rowCount())]))
        save_data['LastSingleShotFolder'] = box.last_opened_routine_folder
        box = self.multishot_routinebox
        save_data['MultiShot'] = list(zip([routine.filepath for routine in box.routines],
                                          [box.model.item(row, box.COL_ACTIVE).checkState() 
                                           for row in range(box.model.rowCount())]))
        save_data['LastMultiShotFolder'] = box.last_opened_routine_folder

        save_data['LastFileBoxFolder'] = self.filebox.last_opened_shots_folder

        save_data['analysis_paused'] = self.filebox.analysis_paused
        window_size = self.ui.size()
        save_data['window_size'] = (window_size.width(), window_size.height())
        window_pos = self.ui.pos()

        save_data['window_pos'] = (window_pos.x(), window_pos.y())

        save_data['screen_geometry'] = get_screen_geometry()
        save_data['splitter'] = self.ui.splitter.sizes()
        save_data['splitter_vertical'] = self.ui.splitter_vertical.sizes()
        save_data['splitter_horizontal'] = self.ui.splitter_horizontal.sizes()
        return save_data

    def save_configuration(self, save_file):
        lyse_config = LabConfig(save_file)
        save_data = self.get_save_data()
        self.last_save_config_file = save_file
        self.last_save_data = save_data
        for key, value in save_data.items():
            lyse_config.set('lyse_state', key, pprint.pformat(value))

    def on_load_configuration_triggered(self):
        save_data = self.get_save_data()
        if self.last_save_data is not None and save_data != self.last_save_data:
            message = ('Current configuration (which groups are active/open and other GUI state) '
                       'has changed: save config file \'%s\'?' % self.last_save_config_file)
            reply = QtWidgets.QMessageBox.question(self.ui, 'Load configuration', message,
                                               QtWidgets.QMessageBox.Yes | QtWidgets.QMessageBox.No | QtWidgets.QMessageBox.Cancel)
            if reply == QtWidgets.QMessageBox.Cancel:
                return
            if reply == QtWidgets.QMessageBox.Yes:
                self.save_configuration(self.last_save_config_file)

        if self.last_save_config_file is not None:
            default = self.last_save_config_file
        else:
            default = os.path.join(self.exp_config.get('paths', 'experiment_shot_storage'), 'lyse.ini')

        file = QtWidgets.QFileDialog.getOpenFileName(self.ui,
                                                 'Select lyse configuration file to load',
                                                 default,
                                                 "config files (*.ini)")
        if type(file) is tuple:
            file, _ = file

        if not file:
            # User cancelled
            return
        # Convert to standard platform specific path, otherwise Qt likes
        # forward slashes:
        file = os.path.abspath(file)
        self.load_configuration(file)

    def load_configuration(self, filename):
        self.last_save_config_file = filename
        self.ui.actionSave_configuration.setText('Save configuration %s' % filename)
        lyse_config = LabConfig(filename)

        try:
            self.singleshot_routinebox.add_routines(ast.literal_eval(lyse_config.get('lyse_state', 'SingleShot')), clear_existing=True)
        except (LabConfig.NoOptionError, LabConfig.NoSectionError):
            pass
        try:
            self.singleshot_routinebox.last_opened_routine_folder = ast.literal_eval(lyse_config.get('lyse_state', 'LastSingleShotFolder'))
        except (LabConfig.NoOptionError, LabConfig.NoSectionError):
            pass
        try:
            self.multishot_routinebox.add_routines(ast.literal_eval(lyse_config.get('lyse_state', 'MultiShot')), clear_existing=True)
        except (LabConfig.NoOptionError, LabConfig.NoSectionError):
            pass
        try:
            self.multishot_routinebox.last_opened_routine_folder = ast.literal_eval(lyse_config.get('lyse_state', 'LastMultiShotFolder'))
        except (LabConfig.NoOptionError, LabConfig.NoSectionError):
            pass
        try:
            self.filebox.last_opened_shots_folder = ast.literal_eval(lyse_config.get('lyse_state', 'LastFileBoxFolder'))
        except (LabConfig.NoOptionError, LabConfig.NoSectionError):
            pass
        try:
            if ast.literal_eval(lyse_config.get('lyse_state', 'analysis_paused')):
                self.filebox.pause_analysis()
        except (LabConfig.NoOptionError, LabConfig.NoSectionError):
            pass
        try:
            screen_geometry = ast.literal_eval(lyse_config.get('lyse_state', 'screen_geometry'))
        except (LabConfig.NoOptionError, LabConfig.NoSectionError):
            pass
        else:
            # Only restore the window size and position, and splitter
            # positions if the screen is the same size/same number of monitors
            # etc. This prevents the window moving off the screen if say, the
            # position was saved when 2 monitors were plugged in but there is
            # only one now, and the splitters may not make sense in light of a
            # different window size, so better to fall back to defaults:
            current_screen_geometry = get_screen_geometry()
            if current_screen_geometry == screen_geometry:
                try:
                    self.ui.resize(*ast.literal_eval(lyse_config.get('lyse_state', 'window_size')))
                except (LabConfig.NoOptionError, LabConfig.NoSectionError):
                    pass
                try:
                    self.ui.move(*ast.literal_eval(lyse_config.get('lyse_state', 'window_pos')))
                except (LabConfig.NoOptionError, LabConfig.NoSectionError):
                    pass
                try:
                    self.ui.splitter.setSizes(ast.literal_eval(lyse_config.get('lyse_state', 'splitter')))
                except (LabConfig.NoOptionError, LabConfig.NoSectionError):
                    pass
                try:
                    self.ui.splitter_vertical.setSizes(ast.literal_eval(lyse_config.get('lyse_state', 'splitter_vertical')))
                except (LabConfig.NoOptionError, LabConfig.NoSectionError):
                    pass
                try:
                    self.ui.splitter_horizontal.setSizes(ast.literal_eval(lyse_config.get('lyse_state', 'splitter_horizontal')))
                except (LabConfig.NoOptionError, LabConfig.NoSectionError):
                    pass

        # Set as self.last_save_data:
        save_data = self.get_save_data()
        self.last_save_data = save_data
        self.ui.actionSave_configuration_as.setEnabled(True)
        self.ui.actionRevert_configuration.setEnabled(True)

    def setup_config(self):
        required_config_params = {"DEFAULT": ["experiment_name"],
                                  "programs": ["text_editor",
                                               "text_editor_arguments",
                                               "hdf5_viewer",
                                               "hdf5_viewer_arguments"],
                                  "paths": ["shared_drive",
                                            "experiment_shot_storage",
                                            "analysislib"],
                                  "ports": ["lyse"]
                                  }
        self.exp_config = LabConfig(required_params=required_config_params)

    def connect_signals(self):
        if os.name == 'nt':
            self.ui.newWindow.connect(set_win_appusermodel)
    
    def on_keyPress(self, key, modifiers, is_autorepeat):
        # Keyboard shortcut to delete shots or routines depending on which
        # treeview/tableview has focus. Shift-delete to skip confirmation.
        if key == QtCore.Qt.Key_Delete and not is_autorepeat:
            confirm = modifiers != QtCore.Qt.ShiftModifier 
            if self.filebox.ui.tableView.hasFocus():
                self.filebox.shots_model.remove_selection(confirm)
            if self.singleshot_routinebox.ui.treeView.hasFocus():
                self.singleshot_routinebox.remove_selection(confirm)
            if self.multishot_routinebox.ui.treeView.hasFocus():
                self.multishot_routinebox.remove_selection(confirm)

    def on_save_dataframe_triggered(self, choose_folder=True):
        df = self.filebox.shots_model.dataframe.copy()
        if len(df) > 0:
            default = self.exp_config.get('paths', 'experiment_shot_storage')
            if choose_folder:
                save_path = QtWidgets.QFileDialog.getExistingDirectory(self.ui, 'Select a Folder for the Dataframes', default)
                if type(save_path) is tuple:
                    save_path, _ = save_path
                if not save_path:
                    # User cancelled
                    return
            sequences = df.sequence.unique()
            for sequence in sequences:
                sequence_df = pandas.DataFrame(df[df['sequence'] == sequence], columns=df.columns).dropna(axis=1, how='all')
                labscript = sequence_df['labscript'].iloc[0]
                filename = "dataframe_{}_{}.msg".format(sequence.to_pydatetime().strftime("%Y%m%dT%H%M%S"),labscript[:-3])
                if not choose_folder:
                    save_path = os.path.dirname(sequence_df['filepath'].iloc[0])
                sequence_df.infer_objects()
                sequence_df.to_msgpack(os.path.join(save_path, filename))
        else:
            error_dialog('Dataframe is empty')

    def on_load_dataframe_triggered(self):
        default = os.path.join(self.exp_config.get('paths', 'experiment_shot_storage'), 'dataframe.df')
        file = QtWidgets.QFileDialog.getOpenFileName(self.ui,
                        'Select dataframe file to load',
                        default,
                        "dataframe files (*.msg)")
        if type(file) is tuple:
            file, _ = file
        if not file:
            # User cancelled
            return
        # Convert to standard platform specific path, otherwise Qt likes
        # forward slashes:
        file = os.path.abspath(file)
        df = pandas.read_msgpack(file).sort_values("run time").reset_index()
                
        # Check for changes in the shot files since the dataframe was exported
        def changed_since(filepath, time):
            if os.path.isfile(filepath):
                return os.path.getmtime(filepath) > time
            else:
                return False

        filepaths = df["filepath"].tolist()
        changetime_cache = os.path.getmtime(file)                
        need_updating = np.where(map(lambda x: changed_since(x, changetime_cache), filepaths))[0]
        
        # Reload the files where changes where made since exporting
        for index in need_updating:
            filepath = filepaths.pop(index)
            self.filebox.incoming_queue.put(filepath)
        df = df.drop(need_updating)
        
        self.filebox.shots_model.add_files(filepaths, df, done=True)
                


class KeyPressQApplication(QtWidgets.QApplication):

    """A Qapplication that emits a signal keyPress(key) on keypresses"""
    keyPress = Signal(int, QtCore.Qt.KeyboardModifiers, bool)
    keyRelease = Signal(int, QtCore.Qt.KeyboardModifiers, bool)

    def notify(self, object, event):
        if event.type() == QtCore.QEvent.KeyPress and event.key():
            self.keyPress.emit(event.key(), event.modifiers(), event.isAutoRepeat())
        elif event.type() == QtCore.QEvent.KeyRelease and event.key():
            self.keyRelease.emit(event.key(), event.modifiers(), event.isAutoRepeat())
        return QtWidgets.QApplication.notify(self, object, event)


if __name__ == "__main__":
    logger = setup_logging('lyse')
    labscript_utils.excepthook.set_logger(logger)
    logger.info('\n\n===============starting===============\n')
    qapplication = KeyPressQApplication(sys.argv)
    qapplication.setAttribute(QtCore.Qt.AA_DontShowIconsInMenus, False)
    app = Lyse()

    # Start the web server:
    server = WebServer(app.port)

    # Let the interpreter run every 500ms so it sees Ctrl-C interrupts:
    timer = QtCore.QTimer()
    timer.start(500)
    timer.timeout.connect(lambda: None)  # Let the interpreter run each 500 ms.
    # Upon seeing a ctrl-c interrupt, quit the event loop
    signal.signal(signal.SIGINT, lambda *args: qapplication.exit())
    # Do not run qapplication.exec_() whilst waiting for keyboard input if
    # we hop into interactive mode.
    QtCore.pyqtRemoveInputHook() # TODO remove once updating to pyqt 4.11 or whatever fixes that bug
    
    # Connect keyboard shortcuts:
    qapplication.keyPress.connect(app.on_keyPress)
    
    qapplication.exec_()
    server.shutdown()<|MERGE_RESOLUTION|>--- conflicted
+++ resolved
@@ -1468,15 +1468,11 @@
         if new_column_names or defunct_column_names:
             self.columns_changed.emit()
 
-<<<<<<< HEAD
-    def new_row(self, filepath, done=False):
-=======
         # unblock signals to the model and tell it to update
         self._model.blockSignals(False)
         self._model.layoutChanged.emit()
 
-    def new_row(self, filepath):
->>>>>>> 4755cce3
+    def new_row(self, filepath, done=False):
         status_item = QtGui.QStandardItem()
         if done:
           status_item.setData(100, self.ROLE_STATUS_PERCENT)
@@ -1553,13 +1549,8 @@
         app.filebox.set_add_shots_progress(None, None, "updating filebox")
 
         for filepath in to_add:
-<<<<<<< HEAD
-            # Add the new rows to the model:
+            # Add the new rows to the Qt model:
             self._model.appendRow(self.new_row(filepath, done=done))
-=======
-            # Add the new rows to the Qt model:
-            self._model.appendRow(self.new_row(filepath))
->>>>>>> 4755cce3
             vert_header_item = QtGui.QStandardItem('...loading...')
             self._model.setVerticalHeaderItem(self._model.rowCount() - 1, vert_header_item)
             self._view.resizeRowToContents(self._model.rowCount() - 1)
@@ -2217,6 +2208,9 @@
                 if not choose_folder:
                     save_path = os.path.dirname(sequence_df['filepath'].iloc[0])
                 sequence_df.infer_objects()
+                for col in sequence_df.columns :
+                    if sequence_df[col].dtype == object:
+                        sequence_df[col] = pandas.to_numeric(sequence_df[col], errors='ignore')
                 sequence_df.to_msgpack(os.path.join(save_path, filename))
         else:
             error_dialog('Dataframe is empty')
